/*
 * Copyright 2002-2013 the original author or authors.
 *
 * Licensed under the Apache License, Version 2.0 (the "License");
 * you may not use this file except in compliance with the License.
 * You may obtain a copy of the License at
 *
 *      http://www.apache.org/licenses/LICENSE-2.0
 *
 * Unless required by applicable law or agreed to in writing, software
 * distributed under the License is distributed on an "AS IS" BASIS,
 * WITHOUT WARRANTIES OR CONDITIONS OF ANY KIND, either express or implied.
 * See the License for the specific language governing permissions and
 * limitations under the License.
 */

package org.springframework.integration.xml.selector;

import java.io.IOException;
import java.util.Arrays;

import org.apache.commons.logging.Log;
import org.apache.commons.logging.LogFactory;
import org.xml.sax.SAXParseException;

import org.springframework.core.io.Resource;
import org.springframework.integration.MessageHandlingException;
import org.springframework.integration.MessageRejectedException;
import org.springframework.integration.core.MessageSelector;
import org.springframework.integration.xml.AggregatedXmlMessageValidationException;
import org.springframework.integration.xml.DefaultXmlPayloadConverter;
import org.springframework.integration.xml.XmlPayloadConverter;
import org.springframework.messaging.Message;
import org.springframework.util.Assert;
import org.springframework.util.ObjectUtils;
import org.springframework.util.StringUtils;
import org.springframework.xml.validation.XmlValidator;
import org.springframework.xml.validation.XmlValidatorFactory;

/**
 * @author Oleg Zhurakousky
 * @author Gary Russell
 * @since 2.0
 */
public class XmlValidatingMessageSelector implements MessageSelector {

	private final Log logger = LogFactory.getLog(this.getClass());

	private final XmlValidator xmlValidator;

	private volatile boolean throwExceptionOnRejection;

	private volatile XmlPayloadConverter converter = new DefaultXmlPayloadConverter();


	public XmlValidatingMessageSelector(XmlValidator xmlValidator) {
		Assert.notNull(xmlValidator, "XmlValidator must not be null");
		this.xmlValidator = xmlValidator;
	}

	/**
	 * Creates a selector with a default {@link XmlValidator}. The validator will be initialized with
	 * the provided 'schema' location {@link Resource} and 'schemaType'. The valid options for schema
	 * type are {@link XmlValidatorFactory#SCHEMA_W3C_XML} or {@link XmlValidatorFactory#SCHEMA_RELAX_NG}.
	 * If no 'schemaType' is provided it will default to {@link XmlValidatorFactory#SCHEMA_W3C_XML};
	 *
	 * @throws IOException if the XmlValidatorFactory fails to create a validator
	 */
	public XmlValidatingMessageSelector(Resource schema, String schemaType) throws IOException {
		Assert.notNull(schema, "You must provide XML schema location to perform validation");
		if (!StringUtils.hasText(schemaType)) {
			schemaType = XmlValidatorFactory.SCHEMA_W3C_XML;
		}
		this.xmlValidator = XmlValidatorFactory.createValidator(schema, schemaType);
	}


	public void setThrowExceptionOnRejection(boolean throwExceptionOnRejection) {
		this.throwExceptionOnRejection = throwExceptionOnRejection;
	}

	/**
	 * Specify the Converter to use when converting payloads prior to validation.
	 */
	public void setConverter(XmlPayloadConverter converter) {
		Assert.notNull(converter, "'converter' must not be null");
		this.converter = converter;
	}

<<<<<<< HEAD
=======
	@Override
>>>>>>> 43226da6
	public boolean accept(Message<?> message) {
		SAXParseException[] validationExceptions = null;
		try {
			validationExceptions = this.xmlValidator.validate(this.converter.convertToSource(message.getPayload()));
		}
		catch (Exception e) {
			throw new MessageHandlingException(message, e);
		}
		boolean validationSuccess = ObjectUtils.isEmpty(validationExceptions);
		if (!validationSuccess) {
			if (this.throwExceptionOnRejection) {
				throw new MessageRejectedException(message, "Message was rejected due to XML Validation errors",
						new AggregatedXmlMessageValidationException(
<<<<<<< HEAD
								CollectionUtils.<Throwable> arrayToList(validationExceptions)));
=======
								Arrays.<Throwable> asList(validationExceptions)));
>>>>>>> 43226da6
			}
			if (logger.isDebugEnabled()) {
				logger.debug("Message was rejected due to XML Validation errors");
			}
		}
		return validationSuccess;
	}

}<|MERGE_RESOLUTION|>--- conflicted
+++ resolved
@@ -87,10 +87,7 @@
 		this.converter = converter;
 	}
 
-<<<<<<< HEAD
-=======
 	@Override
->>>>>>> 43226da6
 	public boolean accept(Message<?> message) {
 		SAXParseException[] validationExceptions = null;
 		try {
@@ -104,11 +101,7 @@
 			if (this.throwExceptionOnRejection) {
 				throw new MessageRejectedException(message, "Message was rejected due to XML Validation errors",
 						new AggregatedXmlMessageValidationException(
-<<<<<<< HEAD
-								CollectionUtils.<Throwable> arrayToList(validationExceptions)));
-=======
 								Arrays.<Throwable> asList(validationExceptions)));
->>>>>>> 43226da6
 			}
 			if (logger.isDebugEnabled()) {
 				logger.debug("Message was rejected due to XML Validation errors");
